--- conflicted
+++ resolved
@@ -468,12 +468,6 @@
  * @param tag {array} - array of Swagger 2.0 tag names
  * @returns {object} - Swagger 2.0 path object
 */
-<<<<<<< HEAD
-function buildOperation(oldOperation, produces, consumes, resourcePath) {
-  var operation = {
-    responses: {},
-    description: oldOperation.description || oldOperation.notes || ''
-=======
 prototype.buildPaths = function(apiDeclaration, tags) {
   var paths = {};
 
@@ -483,7 +477,6 @@
     tags: tags,
     security: undefinedIfEmpty(
       this.buildSecurity(apiDeclaration.authorizations))
->>>>>>> 007de4d9
   };
 
   this.forEach(apiDeclaration.apis, function(api) {
@@ -532,26 +525,6 @@
   return security;
 };
 
-<<<<<<< HEAD
-  if (!Object.keys(operation.responses).length || (!operation.responses[200] && oldOperation.type !== 'void')) {
-    operation.responses[200] = {
-      description: 'No response was specified'
-    };
-  } else if (!Object.keys(operation.responses).length || (!operation.responses[204] && oldOperation.type === 'void')) {
-    operation.responses[204] = {
-      description: 'No response was specified'
-    };
-  }
-  if (oldOperation.type && oldOperation.type !== 'void') {
-    var schema = buildParamType(oldOperation);
-    if (primitiveTypes.indexOf(oldOperation.type) === -1) {
-      schema = {
-        '$ref': '#/definitions/' + oldOperation.type
-      };
-    }
-    operation.responses['200'].schema = schema;
-  }
-=======
 /*
  * Builds a Swagger 2.0 operation object form a Swagger 1.x operation object
  * @param oldOperation {object} - Swagger 1.x operation object
@@ -564,7 +537,6 @@
   this.forEach(oldOperation.parameters, function(oldParameter) {
     parameters.push(this.buildParameter(oldParameter));
   });
->>>>>>> 007de4d9
 
   /*
    * Merges the tags from the resourceListing and the ones specified in the apiDeclaration.
